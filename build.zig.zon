--- conflicted
+++ resolved
@@ -1,11 +1,7 @@
 .{
     .name = .pretty,
     .fingerprint = 0x478ad1aafb96e4e,
-<<<<<<< HEAD
-    .version = "0.10.5",
-=======
     .version = "0.10.6",
->>>>>>> a6b1f3f5
     .paths = .{
         "src",
         "build.zig",
